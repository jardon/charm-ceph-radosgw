from charmhelpers.contrib.openstack import context
from charmhelpers.contrib.hahelpers.cluster import (
    determine_api_port,
    determine_apache_port,
)
from charmhelpers.core.host import cmp_pkgrevno
from charmhelpers.core.hookenv import (
    WARNING,
    config,
    log,
    relation_ids,
    related_units,
    relation_get,
    unit_get,
)
import socket
import dns.resolver


class HAProxyContext(context.HAProxyContext):

    def __call__(self):
        ctxt = super(HAProxyContext, self).__call__()
        port = config('port')

        # Apache ports
        a_cephradosgw_api = determine_apache_port(port, singlenode_mode=True)

        port_mapping = {
            'cephradosgw-server': [port, a_cephradosgw_api]
        }

        ctxt['cephradosgw_bind_port'] = determine_api_port(
            port,
            singlenode_mode=True,
        )

        # for haproxy.conf
        ctxt['service_ports'] = port_mapping
        return ctxt


class IdentityServiceContext(context.IdentityServiceContext):
    interfaces = ['identity-service']

    def __call__(self):
        ctxt = super(IdentityServiceContext, self).__call__()
        if not ctxt:
            return

        ctxt['admin_token'] = None
        for relid in relation_ids('identity-service'):
            for unit in related_units(relid):
                if not ctxt.get('admin_token'):
                    ctxt['admin_token'] = \
                        relation_get('admin_token', unit, relid)

        ctxt['auth_type'] = 'keystone'
        ctxt['user_roles'] = config('operator-roles')
        ctxt['cache_size'] = config('cache-size')
        ctxt['revocation_check_interval'] = config('revocation-check-interval')
        if self.context_complete(ctxt):
            return ctxt

        return {}


class MonContext(context.OSContextGenerator):
    interfaces = ['ceph-radosgw']

    def __call__(self):
        if not relation_ids('mon'):
            return {}
        hosts = []
        auths = []
        for relid in relation_ids('mon'):
            for unit in related_units(relid):
                ceph_public_addr = relation_get('ceph-public-address', unit,
                                                relid)
                if ceph_public_addr:
                    host_ip = self.get_host_ip(ceph_public_addr)
                    hosts.append('{}:6789'.format(host_ip))
                    _auth = relation_get('auth', unit, relid)
                    if _auth:
                        auths.append(_auth)
        if len(set(auths)) != 1:
            e = ("Inconsistent or absent auth returned by mon units. Setting "
                 "auth_supported to 'none'")
            log(e, level=WARNING)
            auth = 'none'
        else:
            auth = auths[0]
        hosts.sort()
        ctxt = {
            'auth_supported': auth,
            'mon_hosts': ' '.join(hosts),
            'hostname': socket.gethostname(),
            'old_auth': cmp_pkgrevno('radosgw', "0.51") < 0,
            'use_syslog': str(config('use-syslog')).lower(),
            'embedded_webserver': config('use-embedded-webserver'),
<<<<<<< HEAD
            'port': determine_apache_port(config('port'),
                                          singlenode_mode=True)
=======
            'loglevel': config('loglevel'),
>>>>>>> 9b8dfba7
        }

        if self.context_complete(ctxt):
            return ctxt

        return {}

    def get_host_ip(self, hostname=None):
        try:
            if not hostname:
                hostname = unit_get('private-address')
            # Test to see if already an IPv4 address
            socket.inet_aton(hostname)
            return hostname
        except socket.error:
            # This may throw an NXDOMAIN exception; in which case
            # things are badly broken so just let it kill the hook
            answers = dns.resolver.query(hostname, 'A')
            if answers:
                return answers[0].address<|MERGE_RESOLUTION|>--- conflicted
+++ resolved
@@ -98,12 +98,9 @@
             'old_auth': cmp_pkgrevno('radosgw', "0.51") < 0,
             'use_syslog': str(config('use-syslog')).lower(),
             'embedded_webserver': config('use-embedded-webserver'),
-<<<<<<< HEAD
+            'loglevel': config('loglevel'),
             'port': determine_apache_port(config('port'),
                                           singlenode_mode=True)
-=======
-            'loglevel': config('loglevel'),
->>>>>>> 9b8dfba7
         }
 
         if self.context_complete(ctxt):
