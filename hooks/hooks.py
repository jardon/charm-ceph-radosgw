#!/usr/bin/python

#
# Copyright 2012 Canonical Ltd.
#
# Authors:
#  James Page <james.page@ubuntu.com>
#

import shutil
import subprocess
import sys
import glob
import os
import ceph
import charmhelpers.contrib.hahelpers.cluster as cluster
from charmhelpers.core.hookenv import (
    relation_get,
    relation_ids,
    related_units,
    config,
    unit_get,
    open_port,
    relation_set,
    log, ERROR,
    Hooks, UnregisteredHookError,
)
from charmhelpers.fetch import (
    apt_update,
    apt_install,
    apt_purge,
    add_source,
)
from charmhelpers.core.host import (
    lsb_release,
    restart_on_change
)
from utils import (
    render_template,
    get_host_ip,
    enable_pocket,
    is_apache_24,
    CEPHRG_HA_RES,
)

from charmhelpers.payload.execd import execd_preinstall
from charmhelpers.core.host import cmp_pkgrevno
from socket import gethostname as get_unit_hostname

from charmhelpers.contrib.network.ip import (
    get_iface_for_address,
    get_netmask_for_address,
    is_ipv6,
)
from charmhelpers.contrib.openstack.ip import (
    resolve_address,
    PUBLIC, INTERNAL, ADMIN,
)

hooks = Hooks()


def install_www_scripts():
    for x in glob.glob('files/www/*'):
        shutil.copy(x, '/var/www/')


NSS_DIR = '/var/lib/ceph/nss'


def install_ceph_optimised_packages():
    """Inktank provides patched/optimised packages for HTTP 100-continue
    support that does has not yet been ported to upstream. These can
    optionally be installed from ceph.com archives.
    """
    prolog = "http://gitbuilder.ceph.com/"
    epilog = "-x86_64-basic/ref/master"
    rel = lsb_release()['DISTRIB_CODENAME']
    fastcgi_source = "%slibapache-mod-fastcgi-deb-%s%s" % (prolog, rel, epilog)
    apache_source = "%sapache2-deb-%s%s" % (prolog, rel, epilog)

    for source in [fastcgi_source, apache_source]:
        add_source(source, key='6EAEAE2203C3951A')


PACKAGES = [
    'radosgw',
    'ntp',
]

APACHE_PACKAGES = [
    'libapache2-mod-fastcgi',
    'apache2',
]


def install_packages():
    add_source(config('source'), config('key'))
    if (config('use-ceph-optimised-packages') and
            not config('use-embedded-webserver')):
        install_ceph_optimised_packages()

    apt_update(fatal=True)
    apt_install(PACKAGES, fatal=True)
    if config('use-embedded-webserver'):
        apt_purge(APACHE_PACKAGES)
    else:
        apt_install(APACHE_PACKAGES, fatal=True)


@hooks.hook('install')
def install():
    execd_preinstall()
    enable_pocket('multiverse')
    install_packages()
    os.makedirs(NSS_DIR)


def emit_cephconf():
    # Ensure ceph directory actually exists
    if not os.path.exists('/etc/ceph'):
        os.makedirs('/etc/ceph')

    cephcontext = {
        'auth_supported': get_auth() or 'none',
        'mon_hosts': ' '.join(get_mon_hosts()),
        'hostname': get_unit_hostname(),
        'old_auth': cmp_pkgrevno('radosgw', "0.51") < 0,
        'use_syslog': str(config('use-syslog')).lower(),
        'embedded_webserver': config('use-embedded-webserver'),
    }

    # Check to ensure that correct version of ceph is
    # in use
    if cmp_pkgrevno('radosgw', '0.55') >= 0:
        # Add keystone configuration if found
        ks_conf = get_keystone_conf()
        if ks_conf:
            cephcontext.update(ks_conf)

    with open('/etc/ceph/ceph.conf', 'w') as cephconf:
        cephconf.write(render_template('ceph.conf', cephcontext))


def emit_apacheconf():
    apachecontext = {
        "hostname": unit_get('private-address')
    }
    site_conf = '/etc/apache2/sites-available/rgw'
    if is_apache_24():
        site_conf = '/etc/apache2/sites-available/rgw.conf'
    with open(site_conf, 'w') as apacheconf:
        apacheconf.write(render_template('rgw', apachecontext))


def apache_sites():
    if is_apache_24():
        subprocess.check_call(['a2dissite', '000-default'])
    else:
        subprocess.check_call(['a2dissite', 'default'])
    subprocess.check_call(['a2ensite', 'rgw'])


def apache_modules():
    subprocess.check_call(['a2enmod', 'fastcgi'])
    subprocess.check_call(['a2enmod', 'rewrite'])


def apache_reload():
    subprocess.call(['service', 'apache2', 'reload'])


@hooks.hook('upgrade-charm',
            'config-changed')
@restart_on_change({'/etc/ceph/ceph.conf': ['radosgw']})
def config_changed():
    install_packages()
    emit_cephconf()
<<<<<<< HEAD
    emit_apacheconf()
    install_www_scripts()
    apache_sites()
    apache_modules()
    apache_reload()
    for r_id in relation_ids('identity-service'):
        identity_joined(relid=r_id)
=======
    if not config('use-embedded-webserver'):
        emit_apacheconf()
        install_www_scripts()
        apache_sites()
        apache_modules()
        apache_reload()
>>>>>>> bc42c47d


def get_mon_hosts():
    hosts = []
    for relid in relation_ids('mon'):
        for unit in related_units(relid):
            hosts.append(
                '{}:6789'.format(get_host_ip(
                    relation_get('private-address',
                                 unit, relid)))
            )

    hosts.sort()
    return hosts


def get_auth():
    return get_conf('auth')


def get_conf(name):
    for relid in relation_ids('mon'):
        for unit in related_units(relid):
            conf = relation_get(name,
                                unit, relid)
            if conf:
                return conf
    return None


def get_keystone_conf():
    for relid in relation_ids('identity-service'):
        for unit in related_units(relid):
            ks_auth = {
                'auth_type': 'keystone',
                'auth_protocol':
                relation_get('auth_protocol', unit, relid) or "http",
                'auth_host': relation_get('auth_host', unit, relid),
                'auth_port': relation_get('auth_port', unit, relid),
                'admin_token': relation_get('admin_token', unit, relid),
                'user_roles': config('operator-roles'),
                'cache_size': config('cache-size'),
                'revocation_check_interval':
                config('revocation-check-interval')
            }
            if None not in ks_auth.itervalues():
                return ks_auth
    return None


@hooks.hook('mon-relation-departed',
            'mon-relation-changed')
def mon_relation():
    emit_cephconf()
    key = relation_get('radosgw_key')
    if key:
        ceph.import_radosgw_key(key)
        restart()  # TODO figure out a better way todo this


@hooks.hook('gateway-relation-joined')
def gateway_relation():
    relation_set(hostname=unit_get('private-address'),
                 port=80)


def start():
    subprocess.call(['service', 'radosgw', 'start'])
    open_port(port=80)


def stop():
    subprocess.call(['service', 'radosgw', 'stop'])
    open_port(port=80)


def restart():
    subprocess.call(['service', 'radosgw', 'restart'])
    open_port(port=80)


# XXX Define local canonical_url until charm has been updated to use the
#     standard context architecture.
def canonical_url(configs, endpoint_type=PUBLIC):
    scheme = 'http'
    address = resolve_address(endpoint_type)
    if is_ipv6(address):
        address = "[{}]".format(address)
    return '%s://%s' % (scheme, address)


@hooks.hook('identity-service-relation-joined')
def identity_joined(relid=None):
    if cmp_pkgrevno('radosgw', '0.55') < 0:
        log('Integration with keystone requires ceph >= 0.55')
        sys.exit(1)
    if not cluster.eligible_leader(CEPHRG_HA_RES):
        return

    port = 80
    admin_url = '%s:%i/swift' % (canonical_url(ADMIN), port)
    internal_url = '%s:%s/swift/v1' % \
        (canonical_url(INTERNAL), port)
    public_url = '%s:%s/swift/v1' % \
        (canonical_url(PUBLIC), port)
    log('LY identity_joined relation_set public_url=%s relation_id=%s' % (public_url, str(relid)), level=ERROR)
    relation_set(service='swift',
                 region=config('region'),
                 public_url=public_url, internal_url=internal_url,
                 admin_url=admin_url,
                 requested_roles=config('operator-roles'),
                 relation_id=relid)


@hooks.hook('identity-service-relation-changed')
def identity_changed():
    emit_cephconf()
    restart()


@hooks.hook('cluster-relation-changed',
            'cluster-relation-joined')
def cluster_changed():
    log('LY In cluster_changed triggering identity_joined', level=ERROR)
    for r_id in relation_ids('identity-service'):
        log('LY In cluster_changed triggering identity_joined for relid: ' + r_id, level=ERROR)
        identity_joined(relid=r_id)


@hooks.hook('ha-relation-joined')
def ha_relation_joined():
    # Obtain the config values necessary for the cluster config. These
    # include multicast port and interface to bind to.
    corosync_bindiface = config('ha-bindiface')
    corosync_mcastport = config('ha-mcastport')
    vip = config('vip')
    if not vip:
        log('Unable to configure hacluster as vip not provided',
            level=ERROR)
        sys.exit(1)
    # Obtain resources
    # SWIFT_HA_RES = 'grp_swift_vips'
    resources = {
        'res_cephrg_haproxy': 'lsb:haproxy'
    }
    resource_params = {
        'res_cephrg_haproxy': 'op monitor interval="5s"'
    }

    vip_group = []
    for vip in vip.split():
        iface = get_iface_for_address(vip)
        if iface is not None:
            vip_key = 'res_cephrg_{}_vip'.format(iface)
            resources[vip_key] = 'ocf:heartbeat:IPaddr2'
            resource_params[vip_key] = (
                'params ip="{vip}" cidr_netmask="{netmask}"'
                ' nic="{iface}"'.format(vip=vip,
                                        iface=iface,
                                        netmask=get_netmask_for_address(vip))
            )
            vip_group.append(vip_key)

    if len(vip_group) >= 1:
        relation_set(groups={CEPHRG_HA_RES: ' '.join(vip_group)})

    init_services = {
        'res_cephrg_haproxy': 'haproxy'
    }
    clones = {
        'cl_cephrg_haproxy': 'res_cephrg_haproxy'
    }

    relation_set(init_services=init_services,
                 corosync_bindiface=corosync_bindiface,
                 corosync_mcastport=corosync_mcastport,
                 resources=resources,
                 resource_params=resource_params,
                 clones=clones)


@hooks.hook('ha-relation-changed')
def ha_relation_changed():
    clustered = relation_get('clustered')
    if clustered:
        log('Cluster configured, notifying other services and'
            'updating keystone endpoint configuration')
        # Tell all related services to start using
        # the VIP instead
        for r_id in relation_ids('identity-service'):
            identity_joined(relid=r_id)


if __name__ == '__main__':
    try:
        hooks.execute(sys.argv)
    except UnregisteredHookError as e:
        log('Unknown hook {} - skipping.'.format(e))<|MERGE_RESOLUTION|>--- conflicted
+++ resolved
@@ -176,22 +176,14 @@
 def config_changed():
     install_packages()
     emit_cephconf()
-<<<<<<< HEAD
-    emit_apacheconf()
-    install_www_scripts()
-    apache_sites()
-    apache_modules()
-    apache_reload()
-    for r_id in relation_ids('identity-service'):
-        identity_joined(relid=r_id)
-=======
     if not config('use-embedded-webserver'):
         emit_apacheconf()
         install_www_scripts()
         apache_sites()
         apache_modules()
         apache_reload()
->>>>>>> bc42c47d
+    for r_id in relation_ids('identity-service'):
+        identity_joined(relid=r_id)
 
 
 def get_mon_hosts():
