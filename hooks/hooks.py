--- conflicted
+++ resolved
@@ -24,10 +24,7 @@
     relation_set,
     log,
     DEBUG,
-<<<<<<< HEAD
-=======
     WARNING,
->>>>>>> a6d9ac61
     ERROR,
     Hooks, UnregisteredHookError,
     status_set,
